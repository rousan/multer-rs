[package]
name = "multer"
version = "1.2.2"
description = "An async parser for `multipart/form-data` content-type in Rust."
homepage = "https://github.com/rousan/multer-rs"
repository = "https://github.com/rousan/multer-rs"
keywords = ["multipart-formdata", "multipart-uploads", "async", "formdata"]
categories = ["asynchronous", "web-programming"]
authors = ["Rousan Ali <hello@rousan.io>"]
readme = "README.md"
license = "MIT"
edition = "2018"

[package.metadata.docs.rs]
all-features = true

[package.metadata.playground]
features = ["all"]

[features]
default = []
all = ["json"]
json = ["serde", "serde_json"]
tokio-io = ["tokio", "tokio-util"]

[dependencies]
log = "0.4"
bytes = "0.5"
<<<<<<< HEAD
futures-util = { version = "0.3", default-features = false }
=======
futures = "0.3"
futures_codec = "0.4.1"
>>>>>>> 809e37a6
twoway = "0.2"
http = "0.2"
httparse = "1.3"
mime = "0.3"
regex = "1.3"
once_cell = "1.4"
encoding_rs = "0.8"
derive_more = "0.99"

serde = { version = "1.0", optional = true }
serde_json = { version = "1.0", optional = true }
tokio = { version = "0.3", optional = true }
tokio-util = { version = "0.4.0", features = ["codec"],  optional = true }

[dev-dependencies]
futures = { version = "0.3", default-features = false }
hyper = "0.13"
<<<<<<< HEAD
routerify = "1.1"
serde = { version = "1.0", features = ["derive"] }
tokio = { version = "0.3", features = ["full"] }

[[example]]
name = "test"
path = "examples/test.rs"
required-features = ["json", "reader"]

[[example]]
name = "parse_async_read"
path = "examples/parse_async_read.rs"
required-features = ["reader"]
=======
routerify = "1.1"
>>>>>>> 809e37a6
<|MERGE_RESOLUTION|>--- conflicted
+++ resolved
@@ -26,12 +26,8 @@
 [dependencies]
 log = "0.4"
 bytes = "0.5"
-<<<<<<< HEAD
-futures-util = { version = "0.3", default-features = false }
-=======
-futures = "0.3"
+futures-util = { version = "0.3", default-features = false, features = ["io"] }
 futures_codec = "0.4.1"
->>>>>>> 809e37a6
 twoway = "0.2"
 http = "0.2"
 httparse = "1.3"
@@ -49,20 +45,4 @@
 [dev-dependencies]
 futures = { version = "0.3", default-features = false }
 hyper = "0.13"
-<<<<<<< HEAD
-routerify = "1.1"
-serde = { version = "1.0", features = ["derive"] }
-tokio = { version = "0.3", features = ["full"] }
-
-[[example]]
-name = "test"
-path = "examples/test.rs"
-required-features = ["json", "reader"]
-
-[[example]]
-name = "parse_async_read"
-path = "examples/parse_async_read.rs"
-required-features = ["reader"]
-=======
-routerify = "1.1"
->>>>>>> 809e37a6
+routerify = "1.1"